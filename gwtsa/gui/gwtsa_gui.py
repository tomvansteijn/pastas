"""
This file contains the GUI made for gwtsa.

"""

<<<<<<< HEAD
from Tkinter import Tk, W, N, E, S, Menu
from ttk import Button, Label,  Frame, Labelframe, Treeview
=======
from Tkinter import Tk, W, N, E, S, Toplevel, StringVar
from ttk import Button, Label, Frame, Labelframe, Treeview, OptionMenu, Entry
>>>>>>> 51b97890
import tkMessageBox
import matplotlib

matplotlib.use("TkAgg")
from matplotlib.backends.backend_tkagg import FigureCanvasTkAgg
from matplotlib.figure import Figure
import matplotlib.pyplot as plt
import tkFileDialog
from gwtsa import *
import pickle
import os.path


class GwtsaGui(Frame):
    def __init__(self, parent):
        Frame.__init__(self, parent)

        self.settingsFile = 'settings'
        self.load_settings()

        self.obs = None
        self.irs = []
        self.tserieslist = [] # Empty list to store all tseries objects
        self.modellist = [] # Empty list to store all the optimized models

        self.parent = parent
        self.initUI()

    def initUI(self):
        # Initialize the GUI Application and create all the frames

        self.parent.title("GWTSA Time Series Model")
        self.parent.rowconfigure(0, weight=1)
        self.parent.rowconfigure(1, weight=1)
        self.parent.rowconfigure(2)
        self.parent.columnconfigure(0, weight=1)

        #
        # %% Observation Frame (Frame1)
        #

        Frame1 = Labelframe(self.parent, text='Observations')
        Frame1.grid(row=0, column=0, sticky=W + E + N + S)
        Frame1.columnconfigure(1, weight=1)
        Frame1.rowconfigure(3, weight=2)

        ibtn = Button(Frame1, text="Read Series", command=self.read_series)
        ibtn.grid(row=1, column=0, padx=5, pady=5)

        f = Figure(facecolor="white", figsize=(2, 1))
        self.ts_ax = f.add_subplot(111)
        # self.ts_ax.set_position([0.05, 0.1, 0.9, 0.85]) # This should not be
        #  hardcoded
        self.ts_canvas = FigureCanvasTkAgg(f, master=Frame1)
        self.ts_canvas.get_tk_widget().grid(row=1, column=1, columnspan=2,
                                            rowspan=4,
                                            sticky=W + E + N + S)

        self.series_graph = None
        self.sim_graph = None

        #
        # %% Stresses Frame (Frame2)
        #

        Frame2 = Labelframe(self.parent, text='Stresses')
        Frame2.grid(row=1, column=0, sticky=W + E + N + S)
        Label(Frame2, text="Stresses").grid(sticky=W, pady=4, padx=5)

        Frame2.columnconfigure(1, weight=1)
        Frame2.columnconfigure(2, weight=1)
        Frame2.rowconfigure(4, weight=1)

        ibtn = Button(Frame2, text="Read Stress", command=self.load_ir_file)
        ibtn.grid(row=0, column=0, columnspan=1, padx=5, pady=1, sticky=W)
        ibtn = Button(Frame2, text="Download", command=self.not_yet_implemented)
        ibtn.grid(row=1, column=0, columnspan=1, padx=5, pady=1, sticky=W)
        ibtn = Button(Frame2, text="Plot Stress", command=self.plot_ir_series)
        ibtn.grid(row=2, column=0, columnspan=1, padx=5, pady=1, sticky=W)
        ibtn = Button(Frame2, text='Add Stress', command=self.add_stress)
        ibtn.grid(row=3, column=0, columnspan=1, padx=5, pady=1, sticky=W)

        # Table with time series components

        self.tree = Treeview(Frame2, height=4)
        self.tree.grid(row=0, column=1, rowspan=5, sticky=W + E + N + S)

        self.tree["columns"] = ('two','three', 'four', 'five', 'six')
        self.tree.column("#0", width=100)
        self.tree.column("two", width=30)
        self.tree.column("three", width=45)
        self.tree.column("four", width=15)
        self.tree.column("five", width=15)
        self.tree.column("six", width=15)
        # tree.heading("two", text="Active")
        self.tree.heading("three", text="Imp. Resp.")
        self.tree.heading("four", text="Par 1")
        self.tree.heading("five", text="Par 2")
        self.tree.heading("six", text="Par 3")

        self.tree.tag_configure('disabled', foreground='grey')
        self.tree.bind("<<TreeviewSelect>>", self.select_ir)

        if False:
            # test-data
            self.tree.insert('', 'end', 'recharge', text='Recharge',
                             values=["Tseries2"])
            self.tree.insert('recharge', 'end', text='Precipitation',
                             values=['Gamma', "500", "1", "100"])
            self.tree.insert('recharge', 'end', text='Evaporation',
                             values=['Factor', "0.79"])

            self.tree.insert('', 'end', text='Drainage level',
                             values=['Constant', "1.02"])
            self.tree.insert('', 'end', text='Well 1',
                             values=['Hantush', "1", "2", "3"], tags=('disabled',))
        else:
            self.tree.insert('', 'end', 'drainage_level', text='Drainage level',
                             values=['Constant', "1.02"])
            self.irs.append(None)
<<<<<<< HEAD
        
        self.popup = Menu(self.parent, tearoff=0)
        #self.popup.add_command(label="Disable", command=self.disable_ir)
        self.ir_is_disabled=False
        self.popup.add_checkbutton(label="Disable", onvalue=True, offvalue=False,
                                   variable=self.ir_is_disabled, command=self.disable_ir)
        self.popup.add_command(label="Delete", command=self.delete_ir)
        self.tree.bind("<Button-3>", self.popUpMenu)
        
        
        if True:
            f = Figure(facecolor="white",figsize=(1,1))
            self.ir_ax = f.add_subplot(111)
            self.ir_ax.set_position([0.25,0.1,0.7,0.85])
            self.ir_canvas = FigureCanvasTkAgg(f, master=Frame2)
            #self.ir_canvas.show()
            self.ir_canvas.get_tk_widget().grid(row=0, column=2, rowspan=4,
                sticky = W+E+N+S)
        self.ir_graph=None
        
        #%% Frame 3
=======


        f = Figure(facecolor="white", figsize=(1, 1))
        self.ir_ax = f.add_subplot(111)
        #self.ir_ax.set_position([0.25, 0.1, 0.7, 0.85])
        self.ir_canvas = FigureCanvasTkAgg(f, master=Frame2)
        self.ir_canvas.get_tk_widget().grid(row=0, column=2, rowspan=4,
                                            sticky=W + E + N + S)
        self.ir_graph = None

        # %% Frame 3
>>>>>>> 51b97890
        Frame3 = Frame(self.parent)
        Frame3.grid(row=3, column=0, sticky=W + E + N + S)

        Frame3.columnconfigure(1, weight=1)
        Frame3.columnconfigure(3, weight=1)

        ibtn = Button(Frame3, text="Optimize", command=self.optimize)
        ibtn.grid(row=1, column=0, padx=5, pady=1)
        ibtn = Button(Frame3, text="Show results", command=self.not_yet_implemented)
        ibtn.grid(row=2, column=0, padx=5, pady=1)

        ibtn = Button(Frame3, text="Simulate", command=self.not_yet_implemented)
        ibtn.grid(row=1, column=2, padx=5, pady=1)

        ibtn = Button(Frame3, text="Save to file", command=self.not_yet_implemented)
        ibtn.grid(row=1, column=4, padx=5, pady=1)
        ibtn = Button(Frame3, text="Export", command=self.not_yet_implemented)
        ibtn.grid(row=2, column=4, padx=5, pady=1)
<<<<<<< HEAD
        
    def popUpMenu(self,event):
        if self.tree.selection():
            tags=self.tree.item(self.tree.selection(),"tags")
            if 'disabled' in tags:
                self.ir_is_disabled=True
            else:
                self.ir_is_disabled=False
            self.popup.post(event.x_root, event.y_root)
    
    def disable_ir(self):
        tags=self.tree.item(self.tree.selection(),"tags")
        if 'disabled' in tags:
            self.tree.item(self.tree.selection()[0],tags = ())
        else:
            self.tree.item(self.tree.selection()[0],tags = ('disabled',))
    
    def delete_ir(self):
        print self.tree.selection()[0]
        #index = self.tree.get(0, "end").index(self.tree.selection()[0])
        index = self.tree.index(self.tree.selection()[0])
        print(index)
        self.irs.pop(index)
        self.tree.delete(self.tree.selection())
    
    def select_ir(self,event):
        if self.ir_graph!=None:
=======

    def select_ir(self, event):
        if self.ir_graph != None:
>>>>>>> 51b97890
            self.ir_graph.remove()
            self.ir_graph = None

        print(self.tree.selection())
        values = self.tree.item(self.tree.selection(), "values")
        # tag=self.tree.item(self.tree.selection(),"tag")

        if values[0] == 'Constant':
            pass
        elif values[0] == 'Tseries2':
            pass
        elif values[0] == 'Factor':
            # get the brother from the parent
            pass
        else:
            ir = getattr(rfunc, values[0])()
            # s=ir.block([1,2,3])
            p = list(values[1:ir.nparam + 1])
            p = [float(x) for x in p]
            s = ir.block(p)

            self.ir_graph, = self.ir_ax.plot(s)
            self.ir_ax.relim()
            self.ir_ax.autoscale_view()
            self.ir_canvas.show()

    # Read the observed time series
    def read_series(self):
        if self.settings.has_key('observation_file'):
            dlg = tkFileDialog.Open(initialfile=self.settings['observation_file'])
        else:
            dlg = tkFileDialog.Open()
        fname = dlg.show()
        if fname != '':
            print(fname)
            self.settings['observation_file'] = fname
            self.save_settings()

            # TODO Make read_series choose the filetype e.g type='dino'
            self.oseries = ReadSeries(fname, 'dino')

            # Automatically plot the oseries
            if self.series_graph != None:
                self.series_graph.remove()
            self.series_graph, = self.ts_ax.plot(self.oseries.series.index,
                                                 self.oseries.series.values,
                                                 color='black', marker='.',
                                                 linestyle='')
            self.ts_ax.relim()
            self.ts_ax.autoscale_view()
            self.ts_canvas.show()

    def load_ir_file(self):
        if self.settings.has_key('ir_file'):
            dlg = tkFileDialog.Open(initialfile=self.settings['ir_file'])
        else:
            dlg = tkFileDialog.Open()
        irfname = dlg.show()
        if irfname != '':
            print(irfname)
            self.settings['ir_file'] = irfname
            self.save_settings()
            series = ReadSeries(irfname, 'knmi', variable='RH')
            self.irs.append(series)
            self.tree.insert('', 'end', text='Precipitation',
                             values=['Gamma', "500", "1", "100"])
            # self.tree.insert('recharge', 'end', text='Evaporation',
            #            values=['Factor',"0.79"])
            if False:
                series = ReadSeries(irfname, 'knmi', variable='EV24')
                self.irs.append(series)
                self.tree.insert('', 'end', text='Evaporation',
                                 values=['Gamma', "500", "1", "100"])

    #
    # Add a stress through a seperate window
    #

    def add_stress(self):
        # Create a new pop-up window
        window = Toplevel(self)
        window.geometry('+300+300')
        top = Frame(window)
        top.grid(column=1, row=1, padx=10, pady=10)

        # Choose the stress type
        tseries_dict = {'Tseries', 'Recharge'}
        Label(top, text='Choose stress type:').grid(row=0, column=0,
                                                    sticky=W)
        tseries = StringVar(top)
        tseries.set('Recharge')  # initial value
        # tseries.trace('w', self.update_stress_options())
        opt1 = OptionMenu(top, tseries, *tseries_dict)
        opt1.grid(row=0, column=1, sticky=E)

        # Choose recharge model
        recharge_dict = {'Linear', 'Preferential', 'Percolation',
                         'Combination'}
        Label(top, text='Choose recharge model:').grid(row=1, column=0,
                                                       sticky=W)
        recharge = StringVar(top)
        recharge.set('Linear')
        opt2 = OptionMenu(top, recharge, *recharge_dict)
        opt2.grid(row=1, column=1, sticky=E)

        # Choose Reponse function
        response_dict = {'Gamma', 'Exponential'}
        Label(top, text='Response function:').grid(row=2, column=0,
                                                   sticky=W)
        rfunc = StringVar(top)
        rfunc.set('Exponential')
        opt2 = OptionMenu(top, rfunc, *response_dict)
        opt2.grid(row=2, column=1, sticky=E)

        # Select Rain data
        precip = StringVar(top)
        r = Entry(top, textvariable=precip)
        Label(top, text='Select precipitation data:').grid(row=3, column=0,
                                                           sticky=W)
        Button(top, text='Browse', command=lambda: precip.set(
            tkFileDialog.askopenfilename())).grid(row=3, column=2, sticky=E)
        r.grid(row=3, column=1, sticky=W)

        # Select Evap data
        evap = StringVar(top)
        e = Entry(top, textvariable=evap)
        Label(top, text='Select evaporation data:').grid(row=4, column=0, sticky=W)
        Button(top, text='Browse', command=lambda: evap.set(
            tkFileDialog.askopenfilename())).grid(row=4, column=2, sticky=E)
        e.grid(row=4, column=1, sticky=W)

        # Lower button row
        cancel = Button(top, text='Cancel', command=window.quit) # Needs Fix,
        # windows.quit closes all windows now
        cancel.grid(row=5, column=1, sticky=S + W)
        save = Button(top, text='Add Stress', command=lambda: self.make_stress (
            tseries, precip, evap, rfunc, recharge))
        save.grid(row=5, column=2, sticky=S + E)

    def make_stress(self, tseries, precip, evap, rfunc, recharge):
        precip = ReadSeries(precip.get(), 'knmi', variable='RH')
        evap = ReadSeries(evap.get(), 'knmi', variable='EV24')
        rfunc = eval(rfunc.get())()
        recharge = eval(recharge.get())()
        ts = eval(tseries.get())(precip.series, evap.series, rfunc, recharge)
        self.tserieslist.append(ts)

        #self.tree.insert()

    def plot_ir_series(self):
        f = plt.figure()
        ax = f.add_subplot(111)
        for ir in self.irs:
            if ir != None:
                ir.series.plot(ax=ax)
        plt.show()

    def optimize(self):
        if self.oseries == None:
            tkMessageBox.showerror('No observation series',
                                   'First read observations')
        else:
            self.ml = Model(self.oseries.series)
            chs = self.tree.get_children()
            for ch in chs:
                values = self.tree.item(ch, "values")
                print(values)

                if values[0] == 'Constant':
                    ts = Constant(value=float(values[1]))
                    self.ml.addtseries(ts)
                elif values[0] == 'Recharge':
                    # not implemented yet
                    pass
                else:
                    stress = self.irs[self.tree.index(ch)].series
                    rfunc = eval(values[0])()
                    ts = Tseries(stress, rfunc, name=values[0])
                    self.ml.addtseries(ts)

            # solve
            self.ml.solve()

            # change parameters in Treeview
            for i in range(len(chs)):
                ch = chs[i]
                ts = self.ml.tserieslist[i]
                value = ts.parameters['value']
                # convert to strings
                # valueStr=['{:.2f}'.format(x) for x in value]
                # value=['{:.3g}'.format(x) for x in value]
                valueStr = []
                for v in value:
                    if v >= 1000:
                        valueStr.append('{:.0f}'.format(v))
                    elif v >= 100:
                        valueStr.append('{:.1f}'.format(v))
                    else:
                        valueStr.append('{:.2f}'.format(v))

                # add to existing name
                values = self.tree.item(ch, "values")
                values = [values[0]] + valueStr
                # set values
                self.tree.item(ch, values=values)

            # show graph
            h = self.ml.simulate()
            if self.sim_graph != None:
                self.sim_graph.remove()
            self.sim_graph, = self.ts_ax.plot(h.index, h.values, color='red')
            self.ts_ax.relim()
            self.ts_ax.autoscale_view()
            self.ts_canvas.show()

    def load_settings(self):
        if os.path.isfile(self.settingsFile):
            fileObject = open(self.settingsFile, 'r')
            self.settings = pickle.load(fileObject)
            fileObject.close()
        else:
            self.settings = {}

    def save_settings(self):
        fileObject = open(self.settingsFile, 'wb')
        pickle.dump(self.settings, fileObject)

    def not_yet_implemented(self):
        tkMessageBox.showerror('Not yet implemented', 'Working on it...')


def center(toplevel):
    toplevel.update_idletasks()
    w = toplevel.winfo_screenwidth()
    h = toplevel.winfo_screenheight()
    size = tuple(int(_) for _ in toplevel.geometry().split('+')[0].split('x'))
    x = w / 2 - size[0] / 2
    y = h / 2 - size[1] / 2
    toplevel.geometry("%dx%d+%d+%d" % (size + (x, y)))


def main():
    root = Tk()
    w, h = root.winfo_screenwidth(), root.winfo_screenheight()
    root.geometry("%dx%d+0+0" % (w, h))
    GwtsaGui(root)
    root.mainloop()


if __name__ == '__main__':
    main()<|MERGE_RESOLUTION|>--- conflicted
+++ resolved
@@ -3,13 +3,8 @@
 
 """
 
-<<<<<<< HEAD
-from Tkinter import Tk, W, N, E, S, Menu
-from ttk import Button, Label,  Frame, Labelframe, Treeview
-=======
 from Tkinter import Tk, W, N, E, S, Toplevel, StringVar
 from ttk import Button, Label, Frame, Labelframe, Treeview, OptionMenu, Entry
->>>>>>> 51b97890
 import tkMessageBox
 import matplotlib
 
@@ -130,29 +125,6 @@
             self.tree.insert('', 'end', 'drainage_level', text='Drainage level',
                              values=['Constant', "1.02"])
             self.irs.append(None)
-<<<<<<< HEAD
-        
-        self.popup = Menu(self.parent, tearoff=0)
-        #self.popup.add_command(label="Disable", command=self.disable_ir)
-        self.ir_is_disabled=False
-        self.popup.add_checkbutton(label="Disable", onvalue=True, offvalue=False,
-                                   variable=self.ir_is_disabled, command=self.disable_ir)
-        self.popup.add_command(label="Delete", command=self.delete_ir)
-        self.tree.bind("<Button-3>", self.popUpMenu)
-        
-        
-        if True:
-            f = Figure(facecolor="white",figsize=(1,1))
-            self.ir_ax = f.add_subplot(111)
-            self.ir_ax.set_position([0.25,0.1,0.7,0.85])
-            self.ir_canvas = FigureCanvasTkAgg(f, master=Frame2)
-            #self.ir_canvas.show()
-            self.ir_canvas.get_tk_widget().grid(row=0, column=2, rowspan=4,
-                sticky = W+E+N+S)
-        self.ir_graph=None
-        
-        #%% Frame 3
-=======
 
 
         f = Figure(facecolor="white", figsize=(1, 1))
@@ -164,7 +136,6 @@
         self.ir_graph = None
 
         # %% Frame 3
->>>>>>> 51b97890
         Frame3 = Frame(self.parent)
         Frame3.grid(row=3, column=0, sticky=W + E + N + S)
 
@@ -183,39 +154,9 @@
         ibtn.grid(row=1, column=4, padx=5, pady=1)
         ibtn = Button(Frame3, text="Export", command=self.not_yet_implemented)
         ibtn.grid(row=2, column=4, padx=5, pady=1)
-<<<<<<< HEAD
-        
-    def popUpMenu(self,event):
-        if self.tree.selection():
-            tags=self.tree.item(self.tree.selection(),"tags")
-            if 'disabled' in tags:
-                self.ir_is_disabled=True
-            else:
-                self.ir_is_disabled=False
-            self.popup.post(event.x_root, event.y_root)
-    
-    def disable_ir(self):
-        tags=self.tree.item(self.tree.selection(),"tags")
-        if 'disabled' in tags:
-            self.tree.item(self.tree.selection()[0],tags = ())
-        else:
-            self.tree.item(self.tree.selection()[0],tags = ('disabled',))
-    
-    def delete_ir(self):
-        print self.tree.selection()[0]
-        #index = self.tree.get(0, "end").index(self.tree.selection()[0])
-        index = self.tree.index(self.tree.selection()[0])
-        print(index)
-        self.irs.pop(index)
-        self.tree.delete(self.tree.selection())
-    
-    def select_ir(self,event):
-        if self.ir_graph!=None:
-=======
 
     def select_ir(self, event):
         if self.ir_graph != None:
->>>>>>> 51b97890
             self.ir_graph.remove()
             self.ir_graph = None
 
