--- conflicted
+++ resolved
@@ -136,7 +136,6 @@
         return h
 
 
-<<<<<<< HEAD
 class Tseries3(TseriesBase):
     """
     Time series model consisting of a recharge model to calculate the recharge
@@ -157,32 +156,10 @@
     def set_init_parameters(self):
         self.parameters = pd.concat([self.rfunc.set_parameters(self.name),
                                      self.recharge.set_parameters(self.name)])
-=======
-class TseriesWell(TseriesBase):
-    """Time series model consisting of the convolution of two stresses with
-    one response function.
-
-    stress = stress1 + factor * stress2
-
-    Last parameters is factor
-
-    """
-
-    def __init__(self, stress, rfunc, r, name, metadata=None, stressnames=None,
-                 xy=(0, 0), freq=None, fillna='mean'):
-        TseriesBase.__init__(self, stress, rfunc, name, metadata, stressnames,
-                             xy, freq, fillna)
-        self.set_init_parameters()
-        self.r = r
-
-    def set_init_parameters(self):
-        self.parameters = self.rfunc.set_parameters(self.name)
->>>>>>> 1e33814b
-
-    def simulate(self, tindex=None, p=None):
-        if p is None:
-            p = np.array(self.parameters.value)
-<<<<<<< HEAD
+
+    def simulate(self, tindex=None, p=None):
+        if p is None:
+            p = np.array(self.parameters.value)
         b = self.rfunc.block(p[:-self.recharge.nparam])
         self.npoints = len(self.stress[0])
         P = np.array(self.stress[0])
@@ -191,29 +168,52 @@
         self.npoints = len(rseries)
         h = pd.Series(fftconvolve(rseries, b, 'full')[:self.npoints],
                       index=self.stress[0].index)
-=======
+        if tindex is not None:
+            h = h[tindex]
+        return h
+
+def simulate_recharge(self, p=None):
+    if p is None:
+        p = np.array(self.parameters.value)
+    P = np.array(self.stress[0])
+    E = np.array(self.stress[1])
+    rseries = self.recharge.simulate(P, E, p[-self.recharge.nparam:])
+    rseries = pd.Series(rseries, index=self.stress[0].index)
+    return rseries
+
+
+class TseriesWell(TseriesBase):
+    """Time series model consisting of the convolution of two stresses with
+    one response function.
+
+    stress = stress1 + factor * stress2
+
+    Last parameters is factor
+
+    """
+
+    def __init__(self, stress, rfunc, r, name, metadata=None, stressnames=None,
+                 xy=(0, 0), freq=None, fillna='mean'):
+        TseriesBase.__init__(self, stress, rfunc, name, metadata, stressnames,
+                             xy, freq, fillna)
+        self.set_init_parameters()
+        self.r = r
+
+    def set_init_parameters(self):
+        self.parameters = self.rfunc.set_parameters(self.name)
+
+    def simulate(self, tindex=None, p=None):
+        if p is None:
+            p = np.array(self.parameters.value)
         h = pd.Series(data=0, index=self.stress[0].index)
         for i in range(len(self.stress)):
             self.npoints = len(self.stress[i])
             b = self.rfunc.block(p, self.r[i])  # nparam-1 depending on rfunc
             h += fftconvolve(self.stress[i], b, 'full')[:self.npoints]
->>>>>>> 1e33814b
-        if tindex is not None:
-            h = h[tindex]
-        return h
-
-<<<<<<< HEAD
-    def simulate_recharge(self, p=None):
-        if p is None:
-            p = np.array(self.parameters.value)
-        P = np.array(self.stress[0])
-        E = np.array(self.stress[1])
-        rseries = self.recharge.simulate(P, E, p[-self.recharge.nparam:])
-        rseries = pd.Series(rseries, index=self.stress[0].index)
-        return rseries
-
-=======
->>>>>>> 1e33814b
+        if tindex is not None:
+            h = h[tindex]
+        return h
+
 
 class Constant:
     """A constant value.
