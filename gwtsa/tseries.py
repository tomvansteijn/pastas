import numpy as np
import pandas as pd
from scipy.signal import fftconvolve
from checks import check_tseries

"""
tseries module.
Constains class for time series objects.

Each response function class needs the following:

Attributes
----------
nparam : int
    Number of parameters. 
name : str
    Name of this tseries object. Used as prefix for the parameters.
parameters : pandas Dataframe
    Dataframe containing the parameters.

Methods
-------
simulate : Returns pandas Series Object with simulate values
           Input: tindex: Optional pandas TimeIndex. Time index to simulate values
           p: Optional[array-like]. Parameters used for simulation. If p is not
           provided, parameters attribute will be used.
           Returns: pandas Series of simulated values
"""


class TseriesBase:
    """Tseries Base class called by each Tseries object.
    """

    def __init__(self, stress, rfunc, name, stressnames, xy, metadata, freq,
                 fillna):
        self.stress = check_tseries(stress, freq, fillna)
        self.rfunc = rfunc
        self.nparam = rfunc.nparam
        self.name = name
        if stressnames is None:
            self.stress_names = [k.name for k in self.stress]
        else:
            self.stress_names = stressnames
        self.xy = xy
        self.metadata = metadata

    def set_parameters(self, **kwargs):
        """Method to set the parameters value

        Usage
        -----
        E.g. ts2.set_parameters(recharge_A=200)

        """
        for i in kwargs:
            self.parameters.loc['%s' % i, 'value'] = kwargs[i]


class Tseries(TseriesBase):
    """Time series model consisting of the convolution of one stress with one
    response function.

    """

    def __init__(self, stress, rfunc, name, metadata=None, stressnames=None,
                 xy=(0, 0), freq=None, fillna='mean'):
        TseriesBase.__init__(self, stress, rfunc, name, metadata, stressnames, xy,
                             freq, fillna)
        self.set_init_parameters()
        self.stress = self.stress[0]  # unpack stress list for this Tseries

    def set_init_parameters(self):
        self.parameters = self.rfunc.set_parameters(self.name)

    def simulate(self, tindex=None, p=None):
        """ Simulates the head contribution.

        Parameters
        ----------
        tindex:
            Time indices to simulate the model.
        p: Optional[array-like]
            Parameters used for simulation. If p is not
            provided, parameters attribute will be used.

        Returns
        -------
        Pandas Series Object
            The simulated head contribution.

        """
        if p is None:
            p = np.array(self.parameters.value)
        b = self.rfunc.block(p)
        self.npoints = len(self.stress)
        h = pd.Series(fftconvolve(self.stress, b, 'full')[:self.npoints],
                      index=self.stress.index)
        if tindex is not None:
            h = h[tindex]
        return h


class Tseries2(TseriesBase):
    """Time series model consisting of the convolution of two stresses with
    one response function.

    stress = stress1 + factor * stress2

    Last parameters is factor

    """

    def __init__(self, stress, rfunc, name, metadata=None, stressnames=None, xy=(
            0, 0), freq=None, fillna='mean'):
        TseriesBase.__init__(self, stress, rfunc, name, metadata, stressnames,
                             xy, freq, fillna)
        self.nparam += 1
        self.set_init_parameters()

    def set_init_parameters(self):
        self.parameters = self.rfunc.set_parameters(self.name)
        self.parameters.loc[self.name + '_f'] = (-1.0, -5.0, 0.0, 1)

    def simulate(self, tindex=None, p=None):
        if p is None:
            p = np.array(self.parameters.value)
        b = self.rfunc.block(p[:-1])  # nparam-1 depending on rfunc
        stress = self.stress[0] + p[-1] * self.stress[1]
        stress.fillna(stress.mean(), inplace=True)
        self.npoints = len(stress)
        h = pd.Series(fftconvolve(stress, b, 'full')[:self.npoints],
                      index=stress.index)
        if tindex is not None:
            h = h[tindex]
        return h


class TseriesWell(TseriesBase):
    """Time series model consisting of the convolution of two stresses with
    one response function.

    stress = stress1 + factor * stress2

    Last parameters is factor

    """

    def __init__(self, stress, rfunc, r, name, metadata=None, stressnames=None,
<<<<<<< HEAD
                 xy=(0, 0), freq=None, fillna='mean'):
=======
                 xy=(
            0, 0), freq=None, fillna='mean'):
>>>>>>> 4322cf1d
        TseriesBase.__init__(self, stress, rfunc, name, metadata, stressnames,
                             xy, freq, fillna)
        self.set_init_parameters()
        self.r = r

    def set_init_parameters(self):
        self.parameters = self.rfunc.set_parameters(self.name)

    def simulate(self, tindex=None, p=None):
        if p is None:
            p = np.array(self.parameters.value)
        h = pd.Series(data=0, index=self.stress[0].index)
        for i in range(len(self.stress)):
            self.npoints = len(self.stress[i])
            b = self.rfunc.block(p, self.r[i])  # nparam-1 depending on rfunc
            h += fftconvolve(self.stress[i], b, 'full')[:self.npoints]
        if tindex is not None:
            h = h[tindex]
        return h


class Constant:
    """A constant value.

    Parameters
    ----------
    value : Optional[float]
        Initial estimate of the parameter value. E.g. The minimum of the observed
        series.

    """

    def __init__(self, value=0.0):
        self.nparam = 1
        self.parameters = pd.DataFrame(columns=['value', 'pmin', 'pmax', 'vary'])
        self.parameters.loc['constant_d'] = (value, np.nan, np.nan, 1)

    def simulate(self, tindex=None, p=None):
        if p is None:
            p = np.array(self.parameters.value)
        return p


class NoiseModel:
    """Noise model with exponential decay of the residual.

    Notes
    -----
    Calculates the innovations [1] according to:
    v(t1) = r(t1) - r(t0) * exp(- (t1 - t0) / alpha)

    References
    ----------
    .. [1] von Asmuth, J. R., and M. F. P. Bierkens (2005), Modeling irregularly
    spaced residual series as a continuous stochastic process, Water Resour.
    Res., 41, W12404, doi:10.1029/2004WR003726.

    """

    def __init__(self):
        self.nparam = 1
        self.parameters = pd.DataFrame(columns=['value', 'pmin', 'pmax', 'vary'])
        self.parameters.loc['noise_alpha'] = (14.0, 0, 5000, 1)

    def simulate(self, res, delt, tindex=None, p=None):
        """

        Parameters
        ----------
        res : Pandas Series
            The residual series.
        delt : Pandas Series
            Time steps between observations.
        tindex : Optional[None]
            Time indices used for simulation.
        p : Optional[array-like]
            Alpha parameters used by the noisemodel.

        Returns
        -------
        Pandas Series
            Series of the innovations.
        """
        if p is None:
            p = np.array(self.parameters.value)
        innovations = pd.Series(res, index=res.index)
        # weights of innovations, see Eq. A17 in reference [1]
        power = (1.0 / (2.0 * (len(delt) - 1)))
        w = np.exp(power * np.sum(np.log(1 - np.exp(-2 * delt[1:] / p)))) / \
            np.sqrt(1.0 - np.exp(-2 * delt[1:] / p))
        # res.values is needed else it gets messed up with the dates
        innovations[1:] -= w * np.exp(-delt[1:] / p) * res.values[:-1]
        if tindex is not None:
            innovations = innovations[tindex]
        return innovations<|MERGE_RESOLUTION|>--- conflicted
+++ resolved
@@ -147,12 +147,7 @@
     """
 
     def __init__(self, stress, rfunc, r, name, metadata=None, stressnames=None,
-<<<<<<< HEAD
                  xy=(0, 0), freq=None, fillna='mean'):
-=======
-                 xy=(
-            0, 0), freq=None, fillna='mean'):
->>>>>>> 4322cf1d
         TseriesBase.__init__(self, stress, rfunc, name, metadata, stressnames,
                              xy, freq, fillna)
         self.set_init_parameters()
