--- conflicted
+++ resolved
@@ -61,12 +61,8 @@
     ],
     platforms='Windows, Mac OS-X',
     install_requires=['numpy>=1.9', 'matplotlib>=1.4', 'lmfit>=0.9', 'pandas>=0.15',
-<<<<<<< HEAD
-                      'scipy>=0.15', 'statsmodels>=0.5', 'tabulate', 'requests'],
-=======
                       'scipy>=0.15', 'statsmodels>=0.5', 'tabulate', 'requests',
                       'pyproj'],
->>>>>>> 44c24393
     packages=['gwtsa'],
     include_package_data=True,
 )