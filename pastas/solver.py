--- conflicted
+++ resolved
@@ -95,7 +95,6 @@
 
         return rv.values
 
-<<<<<<< HEAD
     def prediction_interval(self, n=1000, alpha=0.05, **kwargs):
         """Method to calculate the prediction interval for the simulation.
 
@@ -229,11 +228,8 @@
 
         return pcov
 
-    def get_correlations(self, pcov):
-=======
     @staticmethod
     def get_correlations(pcov):
->>>>>>> 20156f09
         """Method to obtain the parameter correlations from the covariance
         matrix.
 
