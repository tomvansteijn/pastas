--- conflicted
+++ resolved
@@ -632,12 +632,7 @@
         self.set_init_parameters()
 
     def set_init_parameters(self):
-<<<<<<< HEAD
-        self.parameters.loc[self.name + "_d"] = (
-            self.value, self.pmin, self.pmax, True, self.name)
-=======
         self.parameters = self.rfunc.get_init_parameters(self.name)
->>>>>>> bd6fe002
 
     def simulate(self, p=None):
         return p
